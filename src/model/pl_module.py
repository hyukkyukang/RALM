import json
import logging
import math
import os
from typing import *

import lightning as L
import torch
import transformers
from lion_pytorch import Lion
from omegaconf import DictConfig
from tensordict import TensorDict
from transformers import AutoModelForCausalLM, AutoTokenizer
from transformers.optimization import Adafactor

from src.evaluation.LM.last_word_prediction import \
    evaluate_last_word_prediction
from src.evaluation.LM.next_token_prediction import (
    compute_perplexity_and_bpb, evaluate_next_token_prediction)
from src.evaluation.NLU.text_to_text_prediction import \
    evaluate_text_to_text_prediction
from src.model.llama.causal_modeling import LlamaForCausalLM
from src.model.llama.model import Llama
from src.model.rellama.causal_modeling import ReLlamaForCausalLM
from src.model.rellama.model import ReLlama
from src.model.utils import (
    add_to_tensor_dict_safely, get_compile_decorator, lr_lambda_cosine_decay,
    lr_lambda_linear_decay,
    update_batch_step_in_checkpoint_to_consider_gradient_accumulation,
    update_position_in_checkpoint_for_consistency)
from src.tokenization import ReLlamaTokenizer
from src.tokenization.registry import TOKENIZER_REGISTRY
from src.utils import is_torch_compile_possible, log_if_rank_zero

logger = logging.getLogger("LightningModule")


class LightningModule(L.LightningModule):
    def __init__(
        self,
        cfg: DictConfig,
        total_optimization_steps: int = None,
        tokenizer: Optional[ReLlamaTokenizer] = None,
    ) -> None:
        super().__init__()
        ## Need to set this to False to avoid the automatic optimization
        self.automatic_optimization = False
        self.cfg = cfg
        self.total_optimization_steps = total_optimization_steps
        self.tokenizer: Union[ReLlamaTokenizer, AutoTokenizer] = (
            self.initialize_tokenizer() if tokenizer is None else tokenizer
        )
        self.model: transformers.LlamaForCausalLM = self.initialize_language_model()
        # Store all arguments within the model checkpoint.
        self.save_hyperparameters(cfg)
        # For efficient training
        self.compiled_step = get_compile_decorator(
            use_compile=cfg.training.get(
                "use_torch_compile", cfg.get("use_torch_compile", False)
            ),
            fullgraph=False,
        )(self._compiled_step)
        # For evaluation
        self.test_step_outputs = TensorDict({})
        self.register_buffer("cumulative_tokens", torch.tensor(0, dtype=torch.int64))
        self.__post_init__()

    def __post_init__(self) -> None:
        if self.cfg.training.detailed_logging:
            os.makedirs(self.log_dir, exist_ok=True)

    @property
    def log_dir(self) -> str:
        return os.path.join(
            self.cfg.root_dir_path,
            self.cfg.log_dir,
            self.cfg.tag,
        )

    @property
    def log_path(self) -> str:
        return os.path.join(
            self.log_dir, f"intense_logging_rank_{self.trainer.local_rank}.jsonl"
        )

    @property
    def uncompiled_model(self) -> transformers.LlamaForCausalLM:
        return self.model._orig_mod if hasattr(self.model, "_orig_mod") else self.model

    def initialize_tokenizer(self) -> ReLlamaTokenizer:
        tokenizer = TOKENIZER_REGISTRY[self.cfg.model.name].from_pretrained(
            self.cfg.model.base_name
        )
        return tokenizer

    def initialize_language_model(self) -> transformers.LlamaForCausalLM:
        # Initialize the model
        if self.cfg.model.name == "rellama":
            model = ReLlama(self.cfg, self.tokenizer)
            causal_model = ReLlamaForCausalLM(base_model=model)
        elif self.cfg.model.name == "gpt":
            causal_model = AutoModelForCausalLM.from_pretrained(
                self.cfg.model.base_name
            )
        elif self.cfg.model.name == "llama":
            model = Llama(self.cfg, self.tokenizer)
            causal_model = LlamaForCausalLM(base_model=model)
        else:
            raise ValueError(f"Model name {self.cfg.model.name} not supported")

        # Compile the model if the config is set to True and the GPU has the capability to compile the model
        if self.cfg.training.get(
            "use_torch_compile", self.cfg.get("use_torch_compile", False)
        ):
            if is_torch_compile_possible():
                log_if_rank_zero(
                    logger,
                    "Compiling the model with torch compile...",
                )
                mode = None if self.cfg.model.name == "rellama" else "max-autotune"
                causal_model = torch.compile(causal_model, dynamic=True, mode=mode)
            else:
                log_if_rank_zero(
                    logger,
                    "Torch compile is not supported on this GPU. Use_torch_compile is set to True, but the GPU does not support torch compile.",
                )

        # Enable gradient checkpointing if specified in config
        if self.cfg.training.get("gradient_checkpointing", False):
            log_if_rank_zero(
                logger,
                "Enabling gradient checkpointing...",
            )
            causal_model.gradient_checkpointing_enable()

        return causal_model

    def forward(
        self,
        input_ids: torch.Tensor,
        attention_mask: Optional[torch.Tensor] = None,
        retrieved_input_ids: Optional[torch.Tensor] = None,
        num_retrieval_blocks: Optional[List[int]] = None,
        labels: Optional[torch.Tensor] = None,
        use_cache: bool = False,
        **kwargs,
    ) -> Any:
        # Use inference_mode when not training
        if not self.training:
            with torch.inference_mode():
                return self.model(
                    input_ids=input_ids,
                    attention_mask=attention_mask,
                    labels=labels,
                    use_cache=use_cache,
                    retrieved_input_ids=retrieved_input_ids,
                    num_retrieval_blocks=num_retrieval_blocks,
                    **kwargs,
                )
        return self.model(
            input_ids=input_ids,
            attention_mask=attention_mask,
            labels=labels,
            use_cache=use_cache,
            retrieved_input_ids=retrieved_input_ids,
            num_retrieval_blocks=num_retrieval_blocks,
            **kwargs,
        )

    def on_train_batch_start(self, batch: Dict[str, Any], batch_idx: int) -> None:
        super().on_train_batch_start(batch, batch_idx)
        # Set the position of the sampler to the batch index
        # This is to update the sampler state to save in the checkpoint
        self.trainer.train_dataloader.sampler.set_position_by_batch_step(batch_idx, self.cfg.training.per_device_batch_size)

    def training_step(
        self, batch: Dict[str, torch.Tensor], batch_idx: int
    ) -> torch.Tensor:
        if self.cfg.training.detailed_logging:
            # Log the batch_idx and the data index
            with open(self.log_path, "a") as f:
                data_to_dump = {
                    "epoch": self.trainer.current_epoch,
                    "batch_idx": batch_idx,
                    "data_idx": batch["data_idx"],
                    "input_ids_len": [len(item) for item in batch["input_ids"]],
                    "attention_mask_sum": [
                        sum(item).item() for item in batch["attention_mask"]
                    ],
                }
                if "retrieved_input_ids" in batch and batch["retrieved_input_ids"] is not None:
                    data_to_dump["retrieved_input_ids"] = [
                        len(item) for item in batch["retrieved_input_ids"]
                    ]
                if "num_retrieval_blocks" in batch and batch["num_retrieval_blocks"] is not None:
                    data_to_dump["num_retrieval_blocks"] = batch["num_retrieval_blocks"]
                f.write(json.dumps(data_to_dump) + "\n")

        self.compiled_step(
            batch["input_ids"],
            batch["attention_mask"],
            batch["retrieved_input_ids"],
            batch["num_retrieval_blocks"],
            batch["labels"],
            batch["avg_char_per_token"],
        )

        # Add the number of valid tokens to the cumulative tokens
        if self.cumulative_tokens.device != self.device:
            # Hack to change the device of the cumulative tokens to the device of the batch
            self.cumulative_tokens = self.cumulative_tokens.to(self.device)
        self.cumulative_tokens += batch["total_valid_tokens_cnt"]

        # Perform selective logging (i.e., only at the logging steps) of cumulative tokens
        if batch_idx % self.trainer.log_every_n_steps == 0:
            # Compute a global step that counts how many times `training_step` has actually been called so far.
            # This is NOT the same as the number of optimizer steps (which is fewer if gradient accumulation > 1).
            global_training_step = (
                self.trainer.current_epoch * self.trainer.num_training_batches
                + batch_idx
            )

            # First gather and sum tokens across processes
            gathered_tokens = self.all_gather(self.cumulative_tokens)

            # Log the total tokens across all processes with that step
            self.logger.log_metrics(
                {
                    "cumulative_num_tokens": torch.sum(gathered_tokens),
                    "global_step": self.global_step,
                },
                step=global_training_step,
            )

        if (batch_idx + 1) % self.cfg.training.gradient_accumulation_steps == 0:
            # Log the calling optimizer
            if self.cfg.training.detailed_logging:
                with open(self.log_path, "a") as f:
                    data_to_dump = {"calling_optimizer": True}
                    f.write(json.dumps(data_to_dump) + "\n")
            optimizer = self.optimizers()
            # Clip gradients
            self.clip_gradients(
                optimizer,
                gradient_clip_val=self.cfg.optimizer.gradient_clip_val,
                gradient_clip_algorithm="norm",
            )

            # Update weights
            optimizer.step()
            # Update scheduler
            self.lr_schedulers().step()
            # Zero the gradients
            optimizer.zero_grad()
            # Log the optimizer called
            if self.cfg.training.detailed_logging:
                with open(self.log_path, "a") as f:
                    data_to_dump = {"optimzer_called": True}
                    f.write(json.dumps(data_to_dump) + "\n")

        return None

    def validation_step(
        self, batch: Dict[str, torch.Tensor], batch_idx: int, dataloader_idx: int = 0
    ) -> torch.Tensor:
        b_size = len(batch["input_ids"])

        # Identify the validation dataset
        val_dataset_name = self.trainer.val_dataloaders[dataloader_idx].dataset.name

        # Lets perform evaluation
        log_dic = {}
        if val_dataset_name == "lambada":
            # Last word prediction
            accuracy = self._handle_batch_for_last_word_prediction(batch)
            log_dic = {"LWP_lambada_acc": accuracy}
        elif val_dataset_name in ["wikitext", "curation"]:
            # Next token prediction
            loss_sum, valid_tokens_cnt = self._handle_batch_for_next_token_prediction(
                batch
            )
            # Compute perplexity and bpb
            perplexity, bpb = compute_perplexity_and_bpb(
                loss_sum, valid_tokens_cnt, batch["total_chars_cnt"]
            )
            log_dic = {
                f"NTP_{val_dataset_name}_perplexity": perplexity,
                f"NTP_{val_dataset_name}_bpb": bpb,
            }
        else:
            raise ValueError(f"Validation step {dataloader_idx} not implemented")

        # Log the results
        if log_dic:
            self.log_dict(
                log_dic,
                batch_size=b_size,
                on_step=False,
                on_epoch=True,
                sync_dist=True,
                add_dataloader_idx=False,
            )
        return None

    def test_step(
        self, batch: Dict[str, torch.Tensor], batch_idx: int, dataloader_idx: int = 0
    ) -> torch.Tensor:
        bsize = len(batch["input_ids"])

        # Identify the test dataset
        task_name: str = self.trainer.test_dataloaders[dataloader_idx].dataset.task_name
        test_dataset_name: str = self.trainer.test_dataloaders[dataloader_idx].dataset.name

        # Perform evaluation
        if task_name == "last_word_prediction":
            accuracy = self._handle_batch_for_last_word_prediction(batch)
            add_to_tensor_dict_safely(
                self.test_step_outputs, "LWP_lambada_acc_sum", accuracy * bsize
            )
            add_to_tensor_dict_safely(
                self.test_step_outputs, "LWP_lambada_acc_cnt", bsize
            )
        elif task_name == "next_token_prediction":
            loss_sum, valid_tokens_cnt = self._handle_batch_for_next_token_prediction(
                batch
            )
            add_to_tensor_dict_safely(
                self.test_step_outputs, f"NTP_{test_dataset_name}_loss_sum", loss_sum
            )
            add_to_tensor_dict_safely(
                self.test_step_outputs,
                f"NTP_{test_dataset_name}_valid_tokens_cnt",
                valid_tokens_cnt,
            )
            add_to_tensor_dict_safely(
                self.test_step_outputs,
                f"NTP_{test_dataset_name}_total_chars_cnt",
                batch["total_chars_cnt"],
            )
        elif task_name == "natural_language_understanding":
            # Natural language inference
            accuracy = self._handle_batch_for_natural_language_understanding(batch)
            add_to_tensor_dict_safely(
                self.test_step_outputs, f"NLU_{test_dataset_name}_acc_sum", accuracy * bsize
            )
            add_to_tensor_dict_safely(
                self.test_step_outputs, f"NLU_{test_dataset_name}_acc_cnt", bsize
            )
        else:
            raise ValueError(f"Test step {task_name} not implemented")
        return None

    def on_test_epoch_end(self) -> None:
        # Gather and sum over all processes
        gathered_step_outpus: TensorDict = self.all_gather(self.test_step_outputs)
        for key in gathered_step_outpus.keys():
            gathered_step_outpus[key] = gathered_step_outpus[key].sum()
        # Compute the average metrics for each task
        for task_name in self.cfg.testing.task_names:
            if task_name == "last_word_prediction":
                for dataset_name in self.cfg.task[task_name].dataset_names:
                    # Calculate the accuracy
                    avg_accuracy = (
                        gathered_step_outpus[f"LWP_{dataset_name}_acc_sum"]
                        / gathered_step_outpus[f"LWP_{dataset_name}_acc_cnt"]
                    )
                    log_if_rank_zero(
                        logger,
                        f"LWP_{dataset_name} Accuracy: {avg_accuracy} (Total: {gathered_step_outpus[f'LWP_{dataset_name}_acc_cnt']})",
                    )
            elif task_name == "next_token_prediction":
                for dataset_name in self.cfg.task[task_name].dataset_names:
                    # Calculate the perplexity and bpb
                    perplexity, bpb = compute_perplexity_and_bpb(
                        total_loss_sum=gathered_step_outpus[
                            f"NTP_{dataset_name}_loss_sum"
                        ],
                        total_valid_tokens_cnt=gathered_step_outpus[
                            f"NTP_{dataset_name}_valid_tokens_cnt"
                        ],
                        total_chars_cnt=gathered_step_outpus[
                            f"NTP_{dataset_name}_total_chars_cnt"
                        ],
                    )
                    log_if_rank_zero(
                        logger,
                        f"NTP_{dataset_name} Perplexity: {perplexity} (Total tokens: {gathered_step_outpus[f'NTP_{dataset_name}_valid_tokens_cnt']})",
                    )
                    log_if_rank_zero(
                        logger,
                        f"NTP_{dataset_name} Bits per byte: {bpb} (Total characters: {gathered_step_outpus[f'NTP_{dataset_name}_total_chars_cnt']})",
                    )
            elif task_name == "natural_language_understanding":
                for dataset_name in self.cfg.task[task_name].dataset_names:
                    # Calculate the accuracy
                    avg_accuracy = (
                        gathered_step_outpus[f"NLU_{dataset_name}_acc_sum"]
                        / gathered_step_outpus[f"NLU_{dataset_name}_acc_cnt"]
                    )
                    log_if_rank_zero(
                        logger,
                        f"NLU_{dataset_name} Accuracy: {avg_accuracy} (Total: {gathered_step_outpus[f'NLU_{dataset_name}_acc_cnt']})",
                    )
        return None

    def configure_optimizers(self) -> Tuple[List[torch.optim.Optimizer], List[Dict]]:
        # Choose optimizer based on config
        log_if_rank_zero(logger, f"Using optimizer: {self.cfg.optimizer.name}")
        if self.cfg.optimizer.name == "adamw":
            optimizer = torch.optim.AdamW(
                self.parameters(),
                lr=self.cfg.lr_scheduler.max_learning_rate,
                weight_decay=self.cfg.optimizer.weight_decay,
                betas=(self.cfg.optimizer.beta1, self.cfg.optimizer.beta2),
            )
        elif self.cfg.optimizer.name == "adafactor":
            optimizer = Adafactor(
                self.parameters(),
                lr=self.cfg.lr_scheduler.max_learning_rate,
                weight_decay=self.cfg.optimizer.weight_decay,
                beta1=self.cfg.optimizer.beta1,
                scale_parameter=False,  # To use a manual (external) learning rate schedule
                relative_step=False,  # We want to use our custom LR schedule
                warmup_init=False,  # We'll handle warmup with our scheduler
            )
        elif self.cfg.optimizer.name == "lion":
            optimizer = Lion(
                self.parameters(),
                lr=self.cfg.lr_scheduler.max_learning_rate,
                weight_decay=self.cfg.optimizer.weight_decay,
                betas=(self.cfg.optimizer.beta1, self.cfg.optimizer.beta2),
                use_triton=True,  # set this to True to use cuda kernel w/ Triton lang (Tillet et al)
            )
        else:
            raise ValueError(f"Optimizer {self.cfg.optimizer.name} not supported")

        # Extract values
        warmup_iters: int = self.cfg.lr_scheduler.warmup_steps
        intermediate_iters: int = self.cfg.lr_scheduler.intermediate_steps
        total_iters: int = self.total_optimization_steps
        max_lr: float = self.cfg.lr_scheduler.max_learning_rate
        min_lr: float = self.cfg.lr_scheduler.min_learning_rate
        intermediate_lr: float = self.cfg.lr_scheduler.intermediate_learning_rate

        if intermediate_iters is None:
            # Check if the configurations are valid
            assert intermediate_lr > min_lr and intermediate_lr < max_lr, (
                f"The intermediate learning rate ({intermediate_lr}) must be greater than "
                f"the minimum learning rate ({min_lr}) and less than the maximum learning rate ({max_lr})"
            )
            assert (
                intermediate_iters > warmup_iters
            ), f"The intermediate steps ({intermediate_iters}) must be greater than the warmup steps ({warmup_iters})"
            assert (
                intermediate_iters < total_iters
            ), f"The intermediate steps ({intermediate_iters}) must be less than the total steps ({total_iters})"

        # Define a lambda function that wraps the JIT-compiled function
        log_if_rank_zero(
            logger,
            f"Using learning rate scheduler: {self.cfg.lr_scheduler.name} with warmup steps: {warmup_iters} and total steps: {total_iters} (max lr: {max_lr}, min lr: {min_lr})",
        )
        if self.cfg.lr_scheduler.name == "cosine_decay":
            lr_scheduler_fn = lambda it: lr_lambda_cosine_decay(
                it, warmup_iters, total_iters, max_lr, min_lr
            )
        elif self.cfg.lr_scheduler.name == "linear_decay":
            lr_scheduler_fn = lambda it: lr_lambda_linear_decay(
                it,
                warmup_iters,
                intermediate_iters,
                total_iters,
                max_lr,
                intermediate_lr,
                min_lr,
            )
        else:
            raise ValueError(
                f"Learning rate scheduler {self.cfg.lr_scheduler.name} not supported"
            )

        # Use LambdaLR with the optimized learning rate function
        scheduler = torch.optim.lr_scheduler.LambdaLR(
            optimizer, lr_lambda=lr_scheduler_fn
        )

        return [optimizer], [{"scheduler": scheduler, "interval": "step"}]


    def _compiled_step(
        self,
        input_ids: torch.Tensor,
        attention_mask: torch.Tensor,
        retrieved_input_ids: Optional[torch.Tensor] = None,
        num_retrieval_blocks: Optional[List[int]] = None,
        labels: Optional[torch.Tensor] = None,
        avg_char_per_token: float = 0.0,
    ) -> None:
        outputs = self(
            input_ids=input_ids,
            attention_mask=attention_mask,
            retrieved_input_ids=retrieved_input_ids,
            num_retrieval_blocks=num_retrieval_blocks,
            labels=labels,
            use_cache=False,
        )
        # Get the loss and calculate perplexity and bits per byte (BPB)
        loss = outputs.loss
        perplexity = torch.exp(loss)

        # Convert loss (nats) to bits
        loss_in_bits = loss * math.log2(math.e)

        # Compute bits per byte (BPB)
        bpb = loss_in_bits / avg_char_per_token

        # Log regular metrics (these will be averaged between logging steps)
        self.log_dict(
            {
                "loss": loss,
                "perplexity": perplexity,
                "bits_per_byte": bpb,
            },
            batch_size=input_ids.size(0),
        )

        # Average the loss over the gradient accumulation steps
        loss = loss / self.cfg.training.gradient_accumulation_steps

        # Log the loss
        if self.cfg.training.detailed_logging:
            with open(self.log_path, "a") as f:
                data_to_dump = {
                    "loss": loss.item(),
                }
                f.write(json.dumps(data_to_dump) + "\n")

        # Backward
        self.manual_backward(loss)

        # Log the backward
        if self.cfg.training.detailed_logging:
            with open(self.log_path, "a") as f:
                data_to_dump = {
                    "backward": True
                }
                f.write(json.dumps(data_to_dump) + "\n")

        return None

    def _handle_batch_for_last_word_prediction(
        self,
        batch: Dict[str, torch.Tensor],
    ) -> float:
        """Last word prediction should be evaluated for each instance in the batch."""
        bsize = len(batch["input_ids"])
        is_correct_list: List[bool] = []
        # last_word_prediction expects no padding
        cnt = 0
        for b_idx in range(bsize):
            batch_token_ids = batch["input_ids"][b_idx].unsqueeze(0)
            target_last_words = batch["last_word"][b_idx : b_idx + 1]
            num_retrieval_blocks = (
                None
                if batch["num_retrieval_blocks"] is None
                else batch["num_retrieval_blocks"][b_idx : b_idx + 1]
            )
            retrieved_input_ids = (
                None
                if batch["retrieved_input_ids"] is None
                else batch["retrieved_input_ids"][cnt : cnt + num_retrieval_blocks[0]]
            )
            if retrieved_input_ids is not None:
                cnt += num_retrieval_blocks[0]

            # Evaluate the last word prediction
            is_correct_list.extend(
                evaluate_last_word_prediction(
                    batch_token_ids=batch_token_ids,
                    target_last_words=target_last_words,
                    tokenizer=self.tokenizer,
                    model=self.uncompiled_model,
                    retrieved_input_ids=retrieved_input_ids,
                    num_retrieval_blocks=num_retrieval_blocks,
                )
            )
        return sum(is_correct_list) / bsize

    def _handle_batch_for_next_token_prediction(
        self,
        batch: Dict[str, torch.Tensor],
    ) -> Tuple[float, int]:
        """Next token prediction can be evaluated for the whole batch at once."""
        loss_sum, valid_tokens_cnt = evaluate_next_token_prediction(
            token_ids=batch["input_ids"],
            attention_mask=batch["attention_mask"],
            labels=batch["labels"],
            model=self.uncompiled_model,
            retrieved_input_ids=batch["retrieved_input_ids"],
            num_retrieval_blocks=batch["num_retrieval_blocks"],
        )
        return loss_sum, valid_tokens_cnt

<<<<<<< HEAD
    def _handle_batch_for_natural_language_understanding(
        self,
        batch: Dict[str, torch.Tensor],
    ) -> float:
        """Natural language understanding should be evaluated for each instance in the batch."""
        bsize = len(batch["input_ids"])
        is_correct_list: List[bool] = []
        # last_word_prediction expects no padding
        for b_idx in range(bsize):
            batch_token_ids = batch["input_ids"][b_idx].unsqueeze(0)
            target_texts: List[str] = batch["target"][b_idx : b_idx + 1]
            text_choices: List[str] = batch["choices"]
            retrieved_chunk_ids = (
                None if batch["retrieved_chunk_ids"] is None else batch["retrieved_chunk_ids"][b_idx].unsqueeze(0)
            )
            is_correct_list.extend(
                evaluate_text_to_text_prediction(
                    batch_token_ids=batch_token_ids,
                    target_texts=target_texts,
                    text_choices=text_choices,
                    tokenizer=self.tokenizer,
                    model=self.uncompiled_model,
                    retrieved_chunk_ids=retrieved_chunk_ids,
                )
            )
        return sum(is_correct_list) / bsize
=======
    def on_load_checkpoint(self, checkpoint: Dict[str, Any]) -> None:
        # Update the batch_step so that we can resume from the correct position
        # even if gradient accumulation is used
        checkpoint = update_batch_step_in_checkpoint_to_consider_gradient_accumulation(checkpoint, self.cfg.training.gradient_accumulation_steps)
        
        # Modify the position of the sampler with the batches that stepped
        # This is a hack to make sure the sampler is at the correct position
        # Not sure why the two numbers are different...
        checkpoint = update_position_in_checkpoint_for_consistency(checkpoint, self.cfg.training.per_device_batch_size)
        
        # Apply the checkpoint
        return super().on_load_checkpoint(checkpoint)
>>>>>>> 57cfd916
<|MERGE_RESOLUTION|>--- conflicted
+++ resolved
@@ -601,7 +601,6 @@
         )
         return loss_sum, valid_tokens_cnt
 
-<<<<<<< HEAD
     def _handle_batch_for_natural_language_understanding(
         self,
         batch: Dict[str, torch.Tensor],
@@ -628,7 +627,6 @@
                 )
             )
         return sum(is_correct_list) / bsize
-=======
     def on_load_checkpoint(self, checkpoint: Dict[str, Any]) -> None:
         # Update the batch_step so that we can resume from the correct position
         # even if gradient accumulation is used
@@ -640,5 +638,4 @@
         checkpoint = update_position_in_checkpoint_for_consistency(checkpoint, self.cfg.training.per_device_batch_size)
         
         # Apply the checkpoint
-        return super().on_load_checkpoint(checkpoint)
->>>>>>> 57cfd916
+        return super().on_load_checkpoint(checkpoint)