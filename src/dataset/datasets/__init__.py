from .base_dataset import BaseDataset
<<<<<<< HEAD
from .LM.curation import CurationDataCollator, CurationDataset
from .LM.lambada import LambadaDataCollator, LambadaDataset
from .LM.pints_ai import PintsAIDataCollator, PintsAIDataset
from .LM.wikitext import WikiTextDataCollator, WikiTextDataset
from .NLU.glue_cola import GLUECoLADataset
from .NLU.glue_mnli import GLUEMNLIDataset
from .NLU.glue_mrpc import GLUEMRPCDataset
from .NLU.glue_qnli import GLUEQNLIDataset
from .NLU.glue_qqp import GLUEQQPDataset
from .NLU.glue_rte import GLUERTEDataset
from .NLU.glue_sst2 import GLUESST2Dataset
from .NLU.glue_wnli import GLUEWNLIDataset
from .NLU.superglue_boolq import SuperGLUEBoolQDataset
from .NLU.superglue_cb import SuperGLUECBDataset
from .NLU.superglue_copa import SuperGLUECOPADataset
from .NLU.superglue_multirc import SuperGLUEMultiRCDataset
from .NLU.superglue_record import SuperGLUEReCoRDDataset
from .NLU.superglue_rte import SuperGLUERTEDataset
from .NLU.superglue_wic import SuperGLUEWiCDataset
from .NLU.superglue_wsc import SuperGLUEWSCDataset

__all__ = [
    "BaseDataset",
    "CurationDataCollator",
    "CurationDataset",
    "LambadaDataCollator",
    "LambadaDataset",
    "PintsAIDataCollator",
    "PintsAIDataset",
    "WikiTextDataCollator",
    "WikiTextDataset",
    "GLUECoLADataset",
    "GLUEMNLIDataset",
    "GLUEMRPCDataset",
    "GLUEQNLIDataset",
    "GLUEQQPDataset",
    "GLUERTEDataset",
    "GLUESST2Dataset",
    "GLUEWNLIDataset",
    "SuperGLUEBoolQDataset",
    "SuperGLUECBDataset",
    "SuperGLUECOPADataset",
    "SuperGLUEMultiRCDataset",
    "SuperGLUEReCoRDDataset",
    "SuperGLUERTEDataset",
    "SuperGLUEWiCDataset",
    "SuperGLUEWSCDataset",
=======
from .curation import CurationDataset, CurationDataCollator
from .lambada import LambadaDataset, LambadaDataCollator
from .pints_ai import PintsAIDataset, PintsAIDataCollator
from .wikitext import WikiTextDataset, WikiTextDataCollator

__all__ = [
    "BaseDataset",
    "CurationDataset",
    "LambadaDataset",
    "PintsAIDataset",
    "WikiTextDataset",
>>>>>>> 57cfd916
]<|MERGE_RESOLUTION|>--- conflicted
+++ resolved
@@ -1,9 +1,8 @@
 from .base_dataset import BaseDataset
-<<<<<<< HEAD
-from .LM.curation import CurationDataCollator, CurationDataset
-from .LM.lambada import LambadaDataCollator, LambadaDataset
-from .LM.pints_ai import PintsAIDataCollator, PintsAIDataset
-from .LM.wikitext import WikiTextDataCollator, WikiTextDataset
+from .LM.curation import CurationDataset
+from .LM.lambada import LambadaDataset
+from .LM.pints_ai import PintsAIDataset
+from .LM.wikitext import WikiTextDataset
 from .NLU.glue_cola import GLUECoLADataset
 from .NLU.glue_mnli import GLUEMNLIDataset
 from .NLU.glue_mrpc import GLUEMRPCDataset
@@ -23,13 +22,9 @@
 
 __all__ = [
     "BaseDataset",
-    "CurationDataCollator",
     "CurationDataset",
-    "LambadaDataCollator",
     "LambadaDataset",
-    "PintsAIDataCollator",
     "PintsAIDataset",
-    "WikiTextDataCollator",
     "WikiTextDataset",
     "GLUECoLADataset",
     "GLUEMNLIDataset",
@@ -47,17 +42,4 @@
     "SuperGLUERTEDataset",
     "SuperGLUEWiCDataset",
     "SuperGLUEWSCDataset",
-=======
-from .curation import CurationDataset, CurationDataCollator
-from .lambada import LambadaDataset, LambadaDataCollator
-from .pints_ai import PintsAIDataset, PintsAIDataCollator
-from .wikitext import WikiTextDataset, WikiTextDataCollator
-
-__all__ = [
-    "BaseDataset",
-    "CurationDataset",
-    "LambadaDataset",
-    "PintsAIDataset",
-    "WikiTextDataset",
->>>>>>> 57cfd916
 ]