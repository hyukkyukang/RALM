--- conflicted
+++ resolved
@@ -8,11 +8,8 @@
 from transformers import AutoTokenizer, DataCollatorForLanguageModeling
 
 from src.dataset.datasets.base_dataset import BaseDataset
-<<<<<<< HEAD
-from src.dataset.utils import INVALID_TOKEN_ID, perform_sliding_window_segmentation
-=======
-from src.dataset.utils import INVALID_TOKEN_ID
->>>>>>> 10ab37a1
+from src.dataset.utils import (INVALID_TOKEN_ID,
+                               perform_sliding_window_segmentation)
 from src.tokenization import ReLlamaTokenizer
 from src.utils import log_if_rank_zero
 
