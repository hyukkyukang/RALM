import logging
import os
from functools import cached_property
from typing import *

import lightning as L
import torch
from omegaconf import DictConfig
from torch.utils.data import DataLoader
from torch.utils.data.distributed import DistributedSampler

from src.dataset.dataloader import (
    DistributedResumableRandomSampler,
    ResumableDataLoader,
)
from src.dataset.datasets import BaseDataset
from src.dataset.datasets.registry import DATASET_REGISTRY
from src.tokenization import ReLlamaTokenizer
from src.utils import log_if_rank_zero

logger = logging.getLogger("DataModule")


class DataModule(L.LightningDataModule):
    def __init__(
        self,
        cfg: DictConfig,
        tokenizer: Optional[ReLlamaTokenizer] = None,
        is_test: bool = False,
    ):
        super().__init__()
        self.cfg = cfg
        self.is_test = is_test
        self.tokenizer: ReLlamaTokenizer = (
            ReLlamaTokenizer.from_pretrained(cfg.model.base_name)
            if tokenizer is None
            else tokenizer
        )

    @cached_property
    def train_dataset(self) -> BaseDataset | None:
        if self.is_test:
            return None
        dataset_name = self.cfg.training.train_dataset_name
        dataset_cls = DATASET_REGISTRY[dataset_name]
        return dataset_cls(
            cfg=self.cfg.dataset[dataset_name],
            global_cfg=self.cfg,
            tokenizer=self.tokenizer,
            mode="train",
        )

    @cached_property
    def val_datasets(self) -> List[BaseDataset] | None:
        if self.is_test:
            return None
        datasets: List[BaseDataset] = []
        for task_name in self.cfg.validation.task_names:
            datasets.extend(self._get_dataset_from_task(task_name, mode="validation"))
        return datasets

    @cached_property
    def test_datasets(self) -> List[BaseDataset] | None:
        if not self.is_test:
            return None
        datasets: List[BaseDataset] = []
        for task_name in self.cfg.testing.task_names:
            datasets.extend(self._get_dataset_from_task(task_name, mode="test"))
        return datasets

    def _get_dataset_from_task(self, task_name: str, mode: str) -> List[BaseDataset]:
        datasets: List[BaseDataset] = []
        task_cfg = self.cfg.task[task_name]
        for dataset_name in task_cfg.dataset_names:
            dataset_cls = DATASET_REGISTRY[dataset_name]
            datasets.append(
                dataset_cls(
                    cfg=self.cfg.dataset[dataset_name],
                    global_cfg=self.cfg,
                    tokenizer=self.tokenizer,
                    mode=mode,
                    task_name=task_name,
                )
            )
        return datasets

    def _prepare_dataset(self, dataset: BaseDataset) -> None:
        """Downloads the dataset if not already present.
        This method is called only on 1 GPU in distributed training."""
        # Load raw data
        # Check if post_process_cache_path exists
        log_if_rank_zero(logger, f"Preparing {dataset.name} dataset...")
        if dataset.post_process_cache_path is not None and os.path.exists(dataset.post_process_cache_path):
            log_if_rank_zero(logger, "Loading cached post-processed dataset...")
            dataset.post_processed_data = dataset.load_from_disk(
                dataset.post_process_cache_path
            )
        else:
            # Check if tokenized_cache_path exists
            if os.path.exists(dataset.tokenized_cache_path):
                log_if_rank_zero(logger, "Loading cached tokenized dataset...")
                dataset.tokenized_data = dataset.load_from_disk(
                    dataset.tokenized_cache_path
                )
            else:
                log_if_rank_zero(logger, "Loading dataset...")
                dataset.load_dataset()

                # Pre-processing
                log_if_rank_zero(
                    logger,
                    f"Running pre-processing on the {len(dataset.raw_data)} raw data...",
                )
                dataset.run_pre_processing()

                # Tokenize the dataset and save as a cache file
                log_if_rank_zero(
                    logger,
                    f"Tokenizing {len(dataset.raw_data)} raw data...",
                )
                dataset.tokenize_data_and_save_to_disk(
                    batched=True,
                    remove_columns=dataset.cfg.remove_columns,
                )

            # Post-processing
            log_if_rank_zero(
                logger,
                f"Running post-processing on the {len(dataset.tokenized_data)} tokenized data...",
            )
            dataset.post_process_and_save_to_disk()

        # Log the total dataset size
        log_if_rank_zero(
            logger,
            f"Total dataset size of {dataset.cfg.name}: {len(dataset)}",
        )
        return None

    def _setup_dataset(self, dataset: BaseDataset) -> None:
        """Loads and preprocesses the dataset for training.
        This method is called on every GPU in distributed training.

        Args:
            stage: Either 'fit', 'validate', 'test', or 'predict'. Currently unused.
        """
        if dataset.post_process_cache_path is None:
            if not os.path.exists(dataset.tokenized_cache_path):
                raise FileNotFoundError(
                    f"Tokenized dataset not found at {dataset.tokenized_cache_path}. Run prepare_data first."
                )
            # Load the tokenized data
            dataset.tokenized_data = dataset.load_from_disk(
                dataset.tokenized_cache_path
            )
            # Directly use the tokenized data as the post-processed data
            dataset.post_processed_data = dataset.tokenized_data
        else:
            if not os.path.exists(dataset.post_process_cache_path):
                raise FileNotFoundError(
                    f"Tokenized dataset not found at {dataset.post_process_cache_path}. Run prepare_data first."
                )

<<<<<<< HEAD
            # Load the cached tokenized dataset instead of the raw dataset
            dataset.post_processed_data = dataset.load_from_disk(
                dataset.post_process_cache_path
            )
        if dataset.is_use_retrieval:
            assert os.path.exists(dataset.retrieved_data_cache_path), (
                f"Retrieved data not found at {dataset.retrieved_data_cache_path}. "
                "Run prepare_data first."
            )
            dataset.retrieved_data = dataset.load_from_disk(
                dataset.retrieved_data_cache_path
            )
=======
        # Load the cached tokenized dataset instead of the raw dataset
        dataset.post_processed_data = dataset.load_from_disk(
            dataset.post_process_cache_path
        )
>>>>>>> 57cfd916

        log_if_rank_zero(
            logger,
            f"Loaded cached tokenized dataset with {len(dataset)} examples",
        )

        return dataset

    def prepare_data(self) -> None:
        if self.is_test:
            # Prepare the test dataset
            for test_dataset in self.test_datasets:
                self._prepare_dataset(test_dataset)
        else:
            # Prepare the train dataset
            self._prepare_dataset(self.train_dataset)

            # Prepare the val dataset
            for val_dataset in self.val_datasets:
                self._prepare_dataset(val_dataset)

        return None

    def setup(self, stage: str | None = None) -> None:
        if self.is_test:
            # Setup the test dataset
            for test_dataset in self.test_datasets:
                self._setup_dataset(test_dataset)
        else:
            # Setup the train dataset
            self._setup_dataset(self.train_dataset)

            # Setup the val datasets
            for val_dataset in self.val_datasets:
                self._setup_dataset(val_dataset)
        return None

    def train_dataloader(self) -> ResumableDataLoader | None:
        if self.is_test:
            return None
        # Create our custom sampler
        sampler = DistributedResumableRandomSampler(
            self.train_dataset,
            shuffle=self.cfg.training.shuffle_train_dataset,
            gradient_accumulation_steps=self.cfg.training.gradient_accumulation_steps,
            drop_last=True
        )
        return ResumableDataLoader(
            self.train_dataset,
            batch_size=self.cfg.training.per_device_batch_size,
            num_workers=self.cfg.training.num_workers,
            collate_fn=self.train_dataset.collator,
            sampler=sampler,
            pin_memory=True,
            drop_last=True,
        )

    def val_dataloader(self) -> List[DataLoader] | None:
        if self.is_test:
            return None
        # Create a list of DataLoaders for each validation dataset.
        val_dataloaders: List[DataLoader] = []
        for val_dataset in self.val_datasets:
            sampler = (
                DistributedSampler(val_dataset, shuffle=False)
                if torch.distributed.is_available()
                and torch.distributed.is_initialized()
                else None
            )
            shuffle = False if sampler is not None else None
            val_dataloaders.append(
                DataLoader(
                    val_dataset,
                    batch_size=self.cfg.validation.per_device_batch_size,
                    num_workers=self.cfg.validation.num_workers,
                    collate_fn=val_dataset.collator,
                    sampler=sampler,
                    shuffle=shuffle,
                    drop_last=False,
                    pin_memory=True,
                )
            )
        return val_dataloaders

    def test_dataloader(self) -> List[DataLoader] | None:
        if not self.is_test:
            return None
        test_dataloaders: List[DataLoader] = []
        for test_dataset in self.test_datasets:
            sampler = (
                DistributedSampler(test_dataset, shuffle=False)
                if torch.distributed.is_available()
                and torch.distributed.is_initialized()
                else None
            )
            shuffle = False if sampler is not None else None
            test_dataloaders.append(
                DataLoader(
                    test_dataset,
                    batch_size=self.cfg.testing.per_device_batch_size,
                    num_workers=self.cfg.testing.num_workers,
                    collate_fn=test_dataset.collator,
                    sampler=sampler,
                    shuffle=shuffle,
                    drop_last=False,
                    pin_memory=False,
                )
            )
        return test_dataloaders<|MERGE_RESOLUTION|>--- conflicted
+++ resolved
@@ -161,25 +161,10 @@
                     f"Tokenized dataset not found at {dataset.post_process_cache_path}. Run prepare_data first."
                 )
 
-<<<<<<< HEAD
-            # Load the cached tokenized dataset instead of the raw dataset
-            dataset.post_processed_data = dataset.load_from_disk(
-                dataset.post_process_cache_path
-            )
-        if dataset.is_use_retrieval:
-            assert os.path.exists(dataset.retrieved_data_cache_path), (
-                f"Retrieved data not found at {dataset.retrieved_data_cache_path}. "
-                "Run prepare_data first."
-            )
-            dataset.retrieved_data = dataset.load_from_disk(
-                dataset.retrieved_data_cache_path
-            )
-=======
         # Load the cached tokenized dataset instead of the raw dataset
         dataset.post_processed_data = dataset.load_from_disk(
             dataset.post_process_cache_path
         )
->>>>>>> 57cfd916
 
         log_if_rank_zero(
             logger,
